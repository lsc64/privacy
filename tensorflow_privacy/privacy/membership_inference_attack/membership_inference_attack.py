--- conflicted
+++ resolved
@@ -174,7 +174,6 @@
       privacy_report_metadata=privacy_report_metadata)
 
 
-<<<<<<< HEAD
 def _compute_privacy_risk_score(attack_input: AttackInputData,
                                 num_bins: int = 15) -> SingleRiskScoreResult:
   """compute each individual point's likelihood of being a member (https://arxiv.org/abs/2003.10595)
@@ -253,8 +252,7 @@
   return RiskScoreResults(risk_score_results=risk_score_results)
 
 
-=======
->>>>>>> b208d9de
+
 def _compute_missing_privacy_report_metadata(
     metadata: PrivacyReportMetadata,
     attack_input: AttackInputData) -> PrivacyReportMetadata:
